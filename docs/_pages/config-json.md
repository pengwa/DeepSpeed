--- conflicted
+++ resolved
@@ -300,7 +300,7 @@
     "sub_group_size" : 1e12,
     "elastic_checkpoint" : [true|false],
     "stage3_gather_fp16_weights_on_model_save": [true|false],
-    "find_unused_parameters": [true|false]
+    "ignore_unused_parameters": [true|false]
     }
 ```
 
@@ -540,13 +540,11 @@
 | ------------------------------------------------------------------------------------------------------------------------------------- | ------- |
 | Submit requests to storage device in an overlapped fashion without waiting for completion of earlier requests. | `true`  |
 
-<<<<<<< HEAD
-=======
-***find_unused_parameters***: [boolean]
-| Description                                                                                                                                                          | Default |
-| -------------------------------------------------------------------------------------------------------------------------------------------------------------------- | ------- |
-| As unused parameters in modules may not be expected sometimes, it will cause an explicit error msg when it occurred and enable this option to avoid the error, `torch.nn.parallel.DistributedDataParallel` has the same `find_unused_parameters` option with similar usage. Now it just used in stage2. | `False` |
->>>>>>> 5b393f15
+***ignore_unused_parameters***: [boolean]
+
+| Description                                                                                                                            | Default |
+| -------------------------------------------------------------------------------------------------------------------------------------- | ------- |
+| Unused parameters in modules may be unexpected in static networks, but could be normal in dynamic networks. This controls whether or not training should terminate with an error message when unused parameters are detected. This is set to `False` by default, which means unused parameters are ignored and training continues. Now is just used in stage 2. | `True` |
 
 ### Logging
 
